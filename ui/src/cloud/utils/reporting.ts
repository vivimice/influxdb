import {useState, useEffect} from 'react'
import {isEmpty} from 'lodash'

import {
  reportPoints as reportPointsAPI,
  Point,
  PointTags,
  PointFields,
} from 'src/cloud/apis/reporting'

import {isFlagEnabled} from 'src/shared/utils/featureFlag'

export {Point, PointTags, PointFields} from 'src/cloud/apis/reporting'

let reportingTags = {}
let reportingPoints = []
let reportDecayTimeout = null
let reportMaxTimeout = null

const REPORT_DECAY = 500 // number of miliseconds to wait after last event before sending
const REPORT_MAX_WAIT = 5000 // max number of miliseconds to wait between sends
const REPORT_MAX_LENGTH = 300 // max number of events to queue before sending

export const toNano = (ms: number) => Math.round(ms * 1000000)

interface KeyValue {
  [key: string]: string
}

export const updateReportingContext = (properties: KeyValue) => {
  reportingTags = {...reportingTags, ...properties}
}

<<<<<<< HEAD
const pooledEvent = ({timestamp, measurement, fields, tags}: Point) => {
=======
// NOTE: typescript can't follow the API results for flags,
// so we need to convert them to strings here
const cleanTags = (data: Point): Point => {
  return {
    ...data,
    tags: Object.entries(data.tags).reduce((acc, [key, val]) => {
      if (typeof val === 'boolean') {
        acc[key] = val ? 'true' : 'false'
        return acc
      }

      if (!isNaN(parseFloat(val))) {
        acc[key] = '' + val
        return acc
      }

      acc[key] = val
      return acc
    }, {}),
  }
}

export const reportEvent = ({
  timestamp = toNano(Date.now()),
  measurement,
  fields,
  tags,
}: Point) => {
>>>>>>> 14db46c1
  if (isEmpty(fields)) {
    fields = {source: 'ui'}
  }

<<<<<<< HEAD
  reportingPoints.push({
    measurement: 'UI Event', // artifact of sharing the tools cluster
    tags: {...reportingTags, ...tags, event: measurement},
    fields,
    timestamp,
  })
=======
  fireEvent(measurement, {...reportingTags, ...tags})

  reportingPoints.push(
    cleanTags({
      measurement,
      tags: {...reportingTags, ...tags},
      fields,
      timestamp,
    })
  )
>>>>>>> 14db46c1

  if (!!reportDecayTimeout) {
    clearTimeout(reportDecayTimeout)
    reportDecayTimeout = null
  }

  if (reportingPoints.length >= REPORT_MAX_LENGTH) {
    if (!!reportMaxTimeout) {
      clearTimeout(reportMaxTimeout)
      reportMaxTimeout = null
    }

    reportPointsAPI({
      points: reportingPoints.slice(),
    })

    reportingPoints = []

    return
  }

  if (!reportMaxTimeout) {
    reportMaxTimeout = setTimeout(() => {
      reportMaxTimeout = null

      // points already cleared
      if (!reportingPoints.length) {
        return
      }

      clearTimeout(reportDecayTimeout)
      reportDecayTimeout = null

      reportPointsAPI({
        points: reportingPoints.slice(),
      })

      reportingPoints = []
    }, REPORT_MAX_WAIT)
  }

  reportDecayTimeout = setTimeout(() => {
    reportPointsAPI({
      points: reportingPoints.slice(),
    })

    reportingPoints = []
  }, REPORT_DECAY)
}

export const gaEvent = (event: string, payload: object = {}) => {
  window.dataLayer = window.dataLayer || []
  window.dataLayer.push({
    event,
    ...payload,
  })
}

export const event = (
  title: string,
  meta: PointTags = {},
  values: PointFields = {}
): void => {
  let time = meta.time ? new Date(meta.time).valueOf() : Date.now()

  if (isNaN(time)) {
    time = Date.now()
  }

  delete meta.time

  if (isFlagEnabled('streamEvents')) {
    /* eslint-disable no-console */
    console.log(`Event:  [ ${title} ]`)
    if (Object.keys(meta).length) {
      console.log(
        Object.entries(meta)
          .map(([k, v]) => `        ${k}: ${v}`)
          .join('\n')
      )
    }
    /* eslint-enable no-console */
  }

  gaEvent(title, {...values, ...meta})

  pooledEvent({
    timestamp: time,
    measurement: title,
    fields: {
      source: 'ui',
      ...values,
    },
    tags: {...meta},
  })
}

export const useLoadTimeReporting = (title: string) => {
  const [loadStartTime] = useState(toNano(Date.now()))
  useEffect(() => {
    event(title, {
      time: loadStartTime,
    })
  }, [event, loadStartTime])
}<|MERGE_RESOLUTION|>--- conflicted
+++ resolved
@@ -31,9 +31,6 @@
   reportingTags = {...reportingTags, ...properties}
 }
 
-<<<<<<< HEAD
-const pooledEvent = ({timestamp, measurement, fields, tags}: Point) => {
-=======
 // NOTE: typescript can't follow the API results for flags,
 // so we need to convert them to strings here
 const cleanTags = (data: Point): Point => {
@@ -56,26 +53,10 @@
   }
 }
 
-export const reportEvent = ({
-  timestamp = toNano(Date.now()),
-  measurement,
-  fields,
-  tags,
-}: Point) => {
->>>>>>> 14db46c1
+const pooledEvent = ({timestamp, measurement, fields, tags}: Point) => {
   if (isEmpty(fields)) {
     fields = {source: 'ui'}
   }
-
-<<<<<<< HEAD
-  reportingPoints.push({
-    measurement: 'UI Event', // artifact of sharing the tools cluster
-    tags: {...reportingTags, ...tags, event: measurement},
-    fields,
-    timestamp,
-  })
-=======
-  fireEvent(measurement, {...reportingTags, ...tags})
 
   reportingPoints.push(
     cleanTags({
@@ -85,7 +66,6 @@
       timestamp,
     })
   )
->>>>>>> 14db46c1
 
   if (!!reportDecayTimeout) {
     clearTimeout(reportDecayTimeout)
