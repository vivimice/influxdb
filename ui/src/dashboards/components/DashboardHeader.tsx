// Libraries
import React, {FC, useEffect} from 'react'
import {connect, ConnectedProps} from 'react-redux'
import {withRouter, RouteComponentProps} from 'react-router-dom'

// Components
import AutoRefreshDropdown from 'src/shared/components/dropdown_auto_refresh/AutoRefreshDropdown'
import TimeRangeDropdown from 'src/shared/components/TimeRangeDropdown'
import PresentationModeToggle from 'src/shared/components/PresentationModeToggle'
import DashboardLightModeToggle from 'src/dashboards/components/DashboardLightModeToggle'
import GraphTips from 'src/shared/components/graph_tips/GraphTips'
import RenamablePageTitle from 'src/pageLayout/components/RenamablePageTitle'
import TimeZoneDropdown from 'src/shared/components/TimeZoneDropdown'
import {Button, IconFont, ComponentColor, Page} from '@influxdata/clockface'

// Actions
import {toggleShowVariablesControls as toggleShowVariablesControlsAction} from 'src/userSettings/actions'
import {updateDashboard as updateDashboardAction} from 'src/dashboards/actions/thunks'
import {
  setAutoRefreshInterval as setAutoRefreshIntervalAction,
  setAutoRefreshStatus as setAutoRefreshStatusAction,
} from 'src/shared/actions/autoRefresh'
import {
  setDashboardTimeRange as setDashboardTimeRangeAction,
  updateQueryParams as updateQueryParamsAction,
} from 'src/dashboards/actions/ranges'

// Utils
import {event} from 'src/cloud/utils/reporting'

// Selectors
import {getTimeRange} from 'src/dashboards/selectors'
import {getByID} from 'src/resources/selectors'
import {getOrg} from 'src/organizations/selectors'

// Constants
import {DemoDataDashboardNames} from 'src/cloud/constants'
import {
  DEFAULT_DASHBOARD_NAME,
  DASHBOARD_NAME_MAX_LENGTH,
} from 'src/dashboards/constants/index'

// Types
import {
  AppState,
  AutoRefresh,
  AutoRefreshStatus,
  Dashboard,
  ResourceType,
  TimeRange,
} from 'src/types'

interface OwnProps {
  autoRefresh: AutoRefresh
  onManualRefresh: () => void
}

type ReduxProps = ConnectedProps<typeof connector>
type Props = OwnProps & ReduxProps & RouteComponentProps<{orgID: string}>

const DashboardHeader: FC<Props> = ({
  dashboard,
  onManualRefresh,
  toggleShowVariablesControls,
  showVariablesControls,
  onSetAutoRefreshStatus,
  setAutoRefreshInterval,
  autoRefresh,
  timeRange,
  updateDashboard,
  updateQueryParams,
  setDashboardTimeRange,
  history,
  org,
}) => {
  useEffect(() => {
<<<<<<< HEAD
    const demoDataset = DemoDataDashboardNames[dashboard.name]
    if (demoDataset) {
      event('demoData_dashboardViewed', {demo_dataset: demoDataset})
    }
  }, [dashboard.id])
=======
    fireDashboardViewedEvent(dashboard.name)
  }, [dashboard.id]) // eslint-disable-line react-hooks/exhaustive-deps
>>>>>>> 14db46c1

  const handleAddNote = () => {
    history.push(`/orgs/${org.id}/dashboards/${dashboard.id}/notes/new`)
  }

  const handleAddCell = () => {
    history.push(`/orgs/${org.id}/dashboards/${dashboard.id}/cells/new`)
  }

  const handleRenameDashboard = (name: string) => {
    updateDashboard(dashboard.id, {name})
  }

  const handleChooseAutoRefresh = (milliseconds: number) => {
    setAutoRefreshInterval(dashboard.id, milliseconds)

    if (milliseconds === 0) {
      onSetAutoRefreshStatus(dashboard.id, AutoRefreshStatus.Paused)
      return
    }

    onSetAutoRefreshStatus(dashboard.id, AutoRefreshStatus.Active)
  }

  const handleChooseTimeRange = (timeRange: TimeRange) => {
    setDashboardTimeRange(dashboard.id, timeRange)
    updateQueryParams({
      lower: timeRange.lower,
      upper: timeRange.upper,
    })

    if (timeRange.type === 'custom') {
      onSetAutoRefreshStatus(dashboard.id, AutoRefreshStatus.Disabled)
      return
    }

    if (autoRefresh.status === AutoRefreshStatus.Disabled) {
      if (autoRefresh.interval === 0) {
        onSetAutoRefreshStatus(dashboard.id, AutoRefreshStatus.Paused)
        return
      }

      onSetAutoRefreshStatus(dashboard.id, AutoRefreshStatus.Active)
    }
  }

  return (
    <>
      <Page.Header fullWidth={true}>
        <RenamablePageTitle
          maxLength={DASHBOARD_NAME_MAX_LENGTH}
          onRename={handleRenameDashboard}
          name={dashboard && dashboard.name}
          placeholder={DEFAULT_DASHBOARD_NAME}
        />
      </Page.Header>
      <Page.ControlBar fullWidth={true}>
        <Page.ControlBarLeft>
          <Button
            icon={IconFont.AddCell}
            color={ComponentColor.Primary}
            onClick={handleAddCell}
            text="Add Cell"
            titleText="Add cell to dashboard"
          />
          <Button
            icon={IconFont.TextBlock}
            text="Add Note"
            onClick={handleAddNote}
            testID="add-note--button"
          />
          <Button
            icon={IconFont.Cube}
            text="Variables"
            testID="variables--button"
            onClick={toggleShowVariablesControls}
            color={
              showVariablesControls
                ? ComponentColor.Secondary
                : ComponentColor.Default
            }
          />
          <DashboardLightModeToggle />
          <PresentationModeToggle />
          <GraphTips />
        </Page.ControlBarLeft>
        <Page.ControlBarRight>
          <TimeZoneDropdown />
          <AutoRefreshDropdown
            onChoose={handleChooseAutoRefresh}
            onManualRefresh={onManualRefresh}
            selected={autoRefresh}
          />
          <TimeRangeDropdown
            onSetTimeRange={handleChooseTimeRange}
            timeRange={timeRange}
          />
        </Page.ControlBarRight>
      </Page.ControlBar>
    </>
  )
}

const mstp = (state: AppState) => {
  const {showVariablesControls} = state.userSettings
  const dashboard = getByID<Dashboard>(
    state,
    ResourceType.Dashboards,
    state.currentDashboard.id
  )

  const timeRange = getTimeRange(state)
  const org = getOrg(state)

  return {
    org,
    dashboard,
    timeRange,
    showVariablesControls,
  }
}

const mdtp = {
  toggleShowVariablesControls: toggleShowVariablesControlsAction,
  updateDashboard: updateDashboardAction,
  onSetAutoRefreshStatus: setAutoRefreshStatusAction,
  updateQueryParams: updateQueryParamsAction,
  setDashboardTimeRange: setDashboardTimeRangeAction,
  setAutoRefreshInterval: setAutoRefreshIntervalAction,
}

const connector = connect(mstp, mdtp)

export default connector(withRouter(DashboardHeader))<|MERGE_RESOLUTION|>--- conflicted
+++ resolved
@@ -74,16 +74,11 @@
   org,
 }) => {
   useEffect(() => {
-<<<<<<< HEAD
     const demoDataset = DemoDataDashboardNames[dashboard.name]
     if (demoDataset) {
       event('demoData_dashboardViewed', {demo_dataset: demoDataset})
     }
-  }, [dashboard.id])
-=======
-    fireDashboardViewedEvent(dashboard.name)
   }, [dashboard.id]) // eslint-disable-line react-hooks/exhaustive-deps
->>>>>>> 14db46c1
 
   const handleAddNote = () => {
     history.push(`/orgs/${org.id}/dashboards/${dashboard.id}/notes/new`)
