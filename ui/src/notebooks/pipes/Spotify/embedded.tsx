import React, {FC, useMemo, useContext} from 'react'
import {PipeContext} from 'src/notebooks/context/pipe'

interface Props {
  visible: boolean
}

<<<<<<< HEAD
const Embedded: FC<Props> = ({visible}) => {
  const {data} = useContext(PipeContext)
  const parts = data.uri.split(':')

  if (!visible) {
    return null
  }

  return useMemo(
    () => (
      <iframe
        src={`https://open.spotify.com/embed/${parts[1]}/${parts[2]}`}
        width="600"
        height="80"
        frameBorder="0"
        allow="encrypted-media"
      />
    ),
    [data.uri]
=======
const Embedded: FC<Props> = ({uri, visible}) => {
  const parts = uri.split(':')
  const p1 = parts[1]
  const p2 = parts[2]

  return useMemo(
    () =>
      visible && (
        <iframe
          src={`https://open.spotify.com/embed/${p1}/${p2}`}
          width="600"
          height="80"
          frameBorder="0"
          allow="encrypted-media"
        />
      ),
    [visible, p1, p2]
>>>>>>> 14db46c1
  )
}

export default Embedded<|MERGE_RESOLUTION|>--- conflicted
+++ resolved
@@ -5,45 +5,22 @@
   visible: boolean
 }
 
-<<<<<<< HEAD
 const Embedded: FC<Props> = ({visible}) => {
   const {data} = useContext(PipeContext)
   const parts = data.uri.split(':')
-
-  if (!visible) {
-    return null
-  }
-
-  return useMemo(
-    () => (
-      <iframe
-        src={`https://open.spotify.com/embed/${parts[1]}/${parts[2]}`}
-        width="600"
-        height="80"
-        frameBorder="0"
-        allow="encrypted-media"
-      />
-    ),
-    [data.uri]
-=======
-const Embedded: FC<Props> = ({uri, visible}) => {
-  const parts = uri.split(':')
-  const p1 = parts[1]
-  const p2 = parts[2]
 
   return useMemo(
     () =>
       visible && (
         <iframe
-          src={`https://open.spotify.com/embed/${p1}/${p2}`}
+          src={`https://open.spotify.com/embed/${parts[1]}/${parts[2]}`}
           width="600"
           height="80"
           frameBorder="0"
           allow="encrypted-media"
         />
       ),
-    [visible, p1, p2]
->>>>>>> 14db46c1
+    [visible, parts[1], parts[2]]
   )
 }
 
