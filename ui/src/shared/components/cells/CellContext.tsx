--- conflicted
+++ resolved
@@ -72,13 +72,8 @@
   }
 
   const handleEditCell = (): void => {
-<<<<<<< HEAD
     event('editCell button Click')
-    router.push(`${location.pathname}/cells/${cell.id}/edit`)
-=======
-    reportSimpleQueryPerformanceEvent('editCell button Click')
     history.push(`${location.pathname}/cells/${cell.id}/edit`)
->>>>>>> 14db46c1
   }
 
   const popoverContents = (onHide): JSX.Element => {
